--- conflicted
+++ resolved
@@ -8,11 +8,7 @@
 # import after tools, dateutil check
 from dateutil.relativedelta import relativedelta
 import pandas.tslib as tslib
-<<<<<<< HEAD
-=======
 from pandas.tslib import Timestamp
-import numpy as np
->>>>>>> d6dcbb4b
 from pandas import _np_version_under1p7
 
 __all__ = ['Day', 'BusinessDay', 'BDay', 'CustomBusinessDay', 'CDay',
