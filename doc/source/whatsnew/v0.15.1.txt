--- conflicted
+++ resolved
@@ -156,12 +156,9 @@
 - Bug in ``Categorical`` not created properly with ``Series.to_frame()`` (:issue:`8626`)
 - Bug in coercing in astype of a ``Categorical`` of a passed ``pd.Categorical`` (this now raises ``TypeError`` correctly), (:issue:`8626`)
 - Bug in ``cut``/``qcut`` when using ``Series`` and ``retbins=True`` (:issue:`8589`)
-<<<<<<< HEAD
 - Bug in writing Categorical columns to an SQL database with ``to_sql`` (:issue:`8624`).
-=======
 - Bug in comparing ``Categorical`` of datetime raising when being compared to a scalar datetime (:issue:`8687`)
 
->>>>>>> 9ce93781
 
 
 
